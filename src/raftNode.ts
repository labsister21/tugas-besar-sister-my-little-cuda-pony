--- conflicted
+++ resolved
@@ -1,6 +1,6 @@
-import { EventEmitter } from 'events';
-import axios from 'axios';
-import { v4 as uuidv4 } from 'uuid';
+import { EventEmitter } from "events";
+import axios from "axios";
+import { v4 as uuidv4 } from "uuid";
 import {
   NodeInfo,
   LogEntry,
@@ -10,9 +10,9 @@
   AppendEntriesRequest,
   AppendEntriesResponse,
   NodeState,
-  Snapshot
-} from './types';
-import { PersistentStorage } from './persistentStorage';
+  Snapshot,
+} from "./types";
+import { PersistentStorage } from "./persistentStorage";
 
 export class RaftNode extends EventEmitter {
   private currentTerm: number = 0;
@@ -39,10 +39,7 @@
   private static readonly VOTE_REQUEST_TIMEOUT = 100; // 100ms
   private static readonly SNAPSHOT_THRESHOLD = 100; // Compact logs after 100 entries
 
-  constructor(
-    private nodeInfo: NodeInfo,
-    private clusterNodes: NodeInfo[]
-  ) {
+  constructor(private nodeInfo: NodeInfo, private clusterNodes: NodeInfo[]) {
     super();
     this.persistentStorage = new PersistentStorage(nodeInfo.id);
     this.initialize().then(() => {
@@ -67,11 +64,17 @@
     }
 
     this.logEntries = await this.persistentStorage.loadLog();
-    this.logEntries = this.logEntries.filter(entry => entry.index > this.lastSnapshotIndex);
+    this.logEntries = this.logEntries.filter(
+      (entry) => entry.index > this.lastSnapshotIndex
+    );
   }
 
   private log(message: string): void {
-    console.log(`[${new Date().toISOString()}] [${this.nodeInfo.id}] [${this.state}] ${message}`);
+    console.log(
+      `[${new Date().toISOString()}] [${this.nodeInfo.id}] [${
+        this.state
+      }] ${message}`
+    );
   }
 
   private resetElectionTimeout(): void {
@@ -79,8 +82,10 @@
       clearTimeout(this.electionTimeout);
     }
 
-    const timeout = RaftNode.MIN_ELECTION_TIMEOUT +
-      Math.random() * (RaftNode.MAX_ELECTION_TIMEOUT - RaftNode.MIN_ELECTION_TIMEOUT);
+    const timeout =
+      RaftNode.MIN_ELECTION_TIMEOUT +
+      Math.random() *
+        (RaftNode.MAX_ELECTION_TIMEOUT - RaftNode.MIN_ELECTION_TIMEOUT);
 
     this.electionTimeout = setTimeout(() => {
       if (this.state !== NodeState.LEADER) {
@@ -105,19 +110,25 @@
     this.log(`Starting election for term ${this.currentTerm}`);
     this.resetElectionTimeout();
 
-    const lastLogIndex = this.logEntries.length > 0 ? this.logEntries[this.logEntries.length - 1].index : this.lastSnapshotIndex;
-    const lastLogTerm = this.logEntries.length > 0 ? this.logEntries[this.logEntries.length - 1].term : this.lastSnapshotTerm;
+    const lastLogIndex =
+      this.logEntries.length > 0
+        ? this.logEntries[this.logEntries.length - 1].index
+        : this.lastSnapshotIndex;
+    const lastLogTerm =
+      this.logEntries.length > 0
+        ? this.logEntries[this.logEntries.length - 1].term
+        : this.lastSnapshotTerm;
 
     const voteRequest: VoteRequest = {
       term: this.currentTerm,
       candidateId: this.nodeInfo.id,
       lastLogIndex,
-      lastLogTerm
+      lastLogTerm,
     };
 
     const nodesToRequestVoteFrom: NodeInfo[] = [];
     const healthCheckPromises = this.clusterNodes
-      .filter(node => node.id !== this.nodeInfo.id)
+      .filter((node) => node.id !== this.nodeInfo.id)
       .map(async (node) => {
         try {
           // Perform a quick health check or assume reachable if not explicitly removing.
@@ -126,17 +137,19 @@
           // but the quorum MUST be based on this.clusterNodes.length.
           nodesToRequestVoteFrom.push(node);
         } catch (error) {
-          this.log(`Node ${node.id} might be down, but will still be part of quorum calculation.`);
+          this.log(
+            `Node ${node.id} might be down, but will still be part of quorum calculation.`
+          );
         }
       });
-    
+
     // For this fix, we will attempt to request votes from all other configured nodes.
     // The original health check logic that modified this.clusterNodes is removed.
     // await Promise.allSettled(healthCheckPromises); // This was part of the removed logic
 
     const votePromises = this.clusterNodes // Iterate over the definitive cluster list
-      .filter(node => node.id !== this.nodeInfo.id)
-      .map(node => this.requestVote(node, voteRequest));
+      .filter((node) => node.id !== this.nodeInfo.id)
+      .map((node) => this.requestVote(node, voteRequest));
 
     try {
       await Promise.allSettled(votePromises);
@@ -154,7 +167,9 @@
         this.votedFor = null;
         await this.persistentStorage.saveState(this.currentTerm, this.votedFor);
         this.resetElectionTimeout();
-        this.log(`Election failed - only got ${this.votes.size} votes, needed ${majorityNeeded} from ${this.clusterNodes.length} configured nodes`);
+        this.log(
+          `Election failed - only got ${this.votes.size} votes, needed ${majorityNeeded} from ${this.clusterNodes.length} configured nodes`
+        );
       }
     } catch (error) {
       this.log(`Election error: ${error}`);
@@ -165,7 +180,10 @@
     }
   }
 
-  private async requestVote(node: NodeInfo, request: VoteRequest): Promise<void> {
+  private async requestVote(
+    node: NodeInfo,
+    request: VoteRequest
+  ): Promise<void> {
     try {
       const response = await axios.post<VoteResponse>(
         `http://${node.host}:${node.port}/raft/vote`,
@@ -173,7 +191,10 @@
         { timeout: RaftNode.VOTE_REQUEST_TIMEOUT }
       );
 
-      if (this.state !== NodeState.CANDIDATE || this.currentTerm !== request.term) {
+      if (
+        this.state !== NodeState.CANDIDATE ||
+        this.currentTerm !== request.term
+      ) {
         return;
       }
 
@@ -184,13 +205,24 @@
         this.leaderId = null;
         await this.persistentStorage.saveState(this.currentTerm, this.votedFor);
         this.resetElectionTimeout();
-        this.log(`Stepping down due to higher term ${response.data.term} from ${node.id}`);
-      } else if (response.data.voteGranted && response.data.term === this.currentTerm) {
+        this.log(
+          `Stepping down due to higher term ${response.data.term} from ${node.id}`
+        );
+      } else if (
+        response.data.voteGranted &&
+        response.data.term === this.currentTerm
+      ) {
         this.votes.add(node.id);
-        this.log(`Received vote from ${node.id} (${this.votes.size}/${this.clusterNodes.length})`);
+        this.log(
+          `Received vote from ${node.id} (${this.votes.size}/${this.clusterNodes.length})`
+        );
       }
     } catch (error) {
-      this.log(`Failed to get vote from ${node.id}: ${error instanceof Error ? error.message : 'Unknown error'}`);
+      this.log(
+        `Failed to get vote from ${node.id}: ${
+          error instanceof Error ? error.message : "Unknown error"
+        }`
+      );
     }
   }
 
@@ -214,7 +246,12 @@
 
     for (const node of this.clusterNodes) {
       if (node.id !== this.nodeInfo.id) {
-        this.nextIndex.set(node.id, this.logEntries.length > 0 ? this.logEntries[this.logEntries.length - 1].index + 1 : this.lastSnapshotIndex + 1);
+        this.nextIndex.set(
+          node.id,
+          this.logEntries.length > 0
+            ? this.logEntries[this.logEntries.length - 1].index + 1
+            : this.lastSnapshotIndex + 1
+        );
         this.matchIndex.set(node.id, this.lastSnapshotIndex);
       }
     }
@@ -241,8 +278,8 @@
 
   private async sendHeartbeats(): Promise<void> {
     const promises = this.clusterNodes
-      .filter(node => node.id !== this.nodeInfo.id)
-      .map(node => this.sendAppendEntries(node));
+      .filter((node) => node.id !== this.nodeInfo.id)
+      .map((node) => this.sendAppendEntries(node));
 
     await Promise.allSettled(promises);
   }
@@ -255,10 +292,16 @@
     }
 
     const prevLogIndex = nextIndex - 1;
-    const prevLogTerm = prevLogIndex >= 0 ? 
-      (prevLogIndex <= this.lastSnapshotIndex ? this.lastSnapshotTerm : this.logEntries[prevLogIndex - this.lastSnapshotIndex - 1].term) : 
-      0;
-    const entries = nextIndex <= this.lastSnapshotIndex ? [] : this.logEntries.slice(nextIndex - this.lastSnapshotIndex - 1);
+    const prevLogTerm =
+      prevLogIndex >= 0
+        ? prevLogIndex <= this.lastSnapshotIndex
+          ? this.lastSnapshotTerm
+          : this.logEntries[prevLogIndex - this.lastSnapshotIndex - 1].term
+        : 0;
+    const entries =
+      nextIndex <= this.lastSnapshotIndex
+        ? []
+        : this.logEntries.slice(nextIndex - this.lastSnapshotIndex - 1);
 
     const request: AppendEntriesRequest = {
       term: this.currentTerm,
@@ -266,7 +309,7 @@
       prevLogIndex,
       prevLogTerm,
       entries,
-      leaderCommit: this.commitIndex
+      leaderCommit: this.commitIndex,
     };
 
     try {
@@ -293,13 +336,18 @@
           this.heartbeatInterval = null;
         }
 
-        this.log(`Stepping down as leader due to higher term ${response.data.term} from ${node.id}`);
+        this.log(
+          `Stepping down as leader due to higher term ${response.data.term} from ${node.id}`
+        );
       } else if (response.data.success) {
         this.nextIndex.set(node.id, nextIndex + entries.length);
         this.matchIndex.set(node.id, nextIndex + entries.length - 1);
         this.updateCommitIndex();
       } else {
-        this.nextIndex.set(node.id, Math.max(this.lastSnapshotIndex + 1, nextIndex - 1));
+        this.nextIndex.set(
+          node.id,
+          Math.max(this.lastSnapshotIndex + 1, nextIndex - 1)
+        );
       }
     } catch (error) {
       // Node is unreachable
@@ -317,7 +365,7 @@
       prevLogTerm: this.lastSnapshotTerm,
       entries: [],
       leaderCommit: this.commitIndex,
-      snapshot
+      snapshot,
     };
 
     try {
@@ -332,7 +380,11 @@
         this.matchIndex.set(node.id, this.lastSnapshotIndex);
       }
     } catch (error) {
-      this.log(`Failed to send snapshot to ${node.id}: ${error instanceof Error ? error.message : 'Unknown error'}`);
+      this.log(
+        `Failed to send snapshot to ${node.id}: ${
+          error instanceof Error ? error.message : "Unknown error"
+        }`
+      );
     }
   }
 
@@ -345,12 +397,14 @@
     const snapshot: Snapshot = {
       lastIncludedIndex: lastIndex,
       lastIncludedTerm: lastTerm,
-      data: Object.fromEntries(this.keyValueStore)
+      data: Object.fromEntries(this.keyValueStore),
     };
 
     await this.persistentStorage.saveSnapshot(snapshot);
     // Trim logs up to lastIndex
-    this.logEntries = this.logEntries.filter(entry => entry.index > lastIndex);
+    this.logEntries = this.logEntries.filter(
+      (entry) => entry.index > lastIndex
+    );
     await this.persistentStorage.saveLog(this.logEntries);
 
     this.lastSnapshotIndex = lastIndex;
@@ -363,18 +417,17 @@
 
     const majorityNeeded = Math.floor(this.clusterNodes.length / 2) + 1;
 
-<<<<<<< HEAD
-    for (let n = this.commitIndex + 1; n <= this.lastSnapshotIndex + this.logEntries.length; n++) {
+    for (
+      let n = this.commitIndex + 1;
+      n <= this.lastSnapshotIndex + this.logEntries.length;
+      n++
+    ) {
       if (n <= this.lastSnapshotIndex) continue;
-      if (this.logEntries[n - this.lastSnapshotIndex - 1].term === this.currentTerm) {
+      if (
+        this.logEntries[n - this.lastSnapshotIndex - 1].term ===
+        this.currentTerm
+      ) {
         let count = 1; // Count self
-
-        for (const [nodeId, matchIndex] of this.matchIndex) {
-          if (matchIndex >= n && activeNodes.has(nodeId)) count++;
-=======
-    for (let n = this.commitIndex + 1; n < this.logEntries.length; n++) {
-      if (this.logEntries[n].term === this.currentTerm) {
-        let count = 1; // Count self (the leader)
 
         for (const node of this.clusterNodes) {
           if (node.id !== this.nodeInfo.id) {
@@ -383,18 +436,17 @@
               count++;
             }
           }
->>>>>>> 00513d2f
         }
-        
+
         if (count >= majorityNeeded) {
           this.commitIndex = n;
-          this.log(`Commit index updated to ${this.commitIndex}. Replicated on ${count}/${this.clusterNodes.length} nodes.`);
+          this.log(
+            `Commit index updated to ${this.commitIndex}. Replicated on ${count}/${this.clusterNodes.length} nodes.`
+          );
           this.applyCommittedEntries();
-<<<<<<< HEAD
-          this.createSnapshot().catch(error => this.log(`Snapshot creation failed: ${error}`));
-=======
-        } else {
->>>>>>> 00513d2f
+          this.createSnapshot().catch((error) =>
+            this.log(`Snapshot creation failed: ${error}`)
+          );
         }
       }
     }
@@ -404,7 +456,8 @@
     while (this.lastApplied < this.commitIndex) {
       this.lastApplied++;
       if (this.lastApplied <= this.lastSnapshotIndex) continue;
-      const entry = this.logEntries[this.lastApplied - this.lastSnapshotIndex - 1];
+      const entry =
+        this.logEntries[this.lastApplied - this.lastSnapshotIndex - 1];
       const result = this.applyCommand(entry.command);
       this.commandResults.set(entry.index, result);
     }
@@ -412,52 +465,52 @@
 
   private applyCommand(command: Command): any {
     switch (command.type) {
-      case 'SET':
+      case "SET":
         this.keyValueStore.set(command.key!, command.value!);
         this.log(`Applied SET ${command.key} = ${command.value}`);
-        return 'OK';
-
-      case 'GET':
-        const getValue = this.keyValueStore.get(command.key!) || '';
+        return "OK";
+
+      case "GET":
+        const getValue = this.keyValueStore.get(command.key!) || "";
         return getValue;
 
-      case 'DEL':
-        const deletedValue = this.keyValueStore.get(command.key!) || '';
+      case "DEL":
+        const deletedValue = this.keyValueStore.get(command.key!) || "";
         this.keyValueStore.delete(command.key!);
         this.log(`Applied DEL ${command.key}`);
         return deletedValue;
 
-      case 'APPEND':
-        const currentValue = this.keyValueStore.get(command.key!) || '';
+      case "APPEND":
+        const currentValue = this.keyValueStore.get(command.key!) || "";
         const newValue = currentValue + command.value!;
         this.keyValueStore.set(command.key!, newValue);
         this.log(`Applied APPEND ${command.key} += ${command.value}`);
-        return 'OK';
-
-      case 'STRLN':
-        const strValue = this.keyValueStore.get(command.key!) || '';
+        return "OK";
+
+      case "STRLN":
+        const strValue = this.keyValueStore.get(command.key!) || "";
         return strValue.length;
 
-      case 'PING':
-        return 'PONG';
-
-      case 'ADD_NODE':
+      case "PING":
+        return "PONG";
+
+      case "ADD_NODE":
         if (command.nodeInfo) {
           this.applyAddNode(command.nodeInfo);
           this.log(`Applied ADD_NODE ${command.nodeInfo.id}`);
-          return 'OK';
+          return "OK";
         }
-        throw new Error('Invalid ADD_NODE command');
-
-      case 'REMOVE_NODE':
+        throw new Error("Invalid ADD_NODE command");
+
+      case "REMOVE_NODE":
         if (command.nodeId) {
           this.applyRemoveNode(command.nodeId);
           this.log(`Applied REMOVE_NODE ${command.nodeId}`);
-          return 'OK';
+          return "OK";
         }
-        throw new Error('Invalid REMOVE_NODE command');
-
-      case 'REQUEST_LOG':
+        throw new Error("Invalid REMOVE_NODE command");
+
+      case "REQUEST_LOG":
         return this.getLog();
 
       default:
@@ -466,33 +519,38 @@
   }
 
   private applyAddNode(nodeInfo: NodeInfo): void {
-    if (!this.clusterNodes.find(node => node.id === nodeInfo.id)) {
+    if (!this.clusterNodes.find((node) => node.id === nodeInfo.id)) {
       this.clusterNodes.push(nodeInfo);
       if (this.state === NodeState.LEADER) {
-        this.nextIndex.set(nodeInfo.id, this.logEntries.length > 0 ? this.logEntries[this.logEntries.length - 1].index + 1 : this.lastSnapshotIndex + 1);
+        this.nextIndex.set(
+          nodeInfo.id,
+          this.logEntries.length > 0
+            ? this.logEntries[this.logEntries.length - 1].index + 1
+            : this.lastSnapshotIndex + 1
+        );
         this.matchIndex.set(nodeInfo.id, this.lastSnapshotIndex);
       }
     }
   }
 
   private applyRemoveNode(nodeId: string): void {
-    this.clusterNodes = this.clusterNodes.filter(node => node.id !== nodeId);
+    this.clusterNodes = this.clusterNodes.filter((node) => node.id !== nodeId);
     this.nextIndex.delete(nodeId);
     this.matchIndex.delete(nodeId);
   }
 
   public async addNodeConsensus(nodeInfo: NodeInfo): Promise<any> {
     const command: Command = {
-      type: 'ADD_NODE',
-      nodeInfo
+      type: "ADD_NODE",
+      nodeInfo,
     };
     return this.executeCommand(command);
   }
 
   public async removeNodeConsensus(nodeId: string): Promise<any> {
     const command: Command = {
-      type: 'REMOVE_NODE',
-      nodeId
+      type: "REMOVE_NODE",
+      nodeId,
     };
     return this.executeCommand(command);
   }
@@ -509,41 +567,58 @@
         this.heartbeatInterval = null;
       }
 
-      this.persistentStorage.saveState(this.currentTerm, this.votedFor).catch(error => 
-        this.log(`Failed to save state: ${error}`)
-      );
+      this.persistentStorage
+        .saveState(this.currentTerm, this.votedFor)
+        .catch((error) => this.log(`Failed to save state: ${error}`));
       this.resetElectionTimeout();
-      this.log(`Updated term to ${this.currentTerm} due to vote request from ${request.candidateId}`);
-    }
-
-    const lastLogIndex = this.logEntries.length > 0 ? this.logEntries[this.logEntries.length - 1].index : this.lastSnapshotIndex;
-    const lastLogTerm = this.logEntries.length > 0 ? this.logEntries[this.logEntries.length - 1].term : this.lastSnapshotTerm;
-
-    const logUpToDate = request.lastLogTerm > lastLogTerm ||
-      (request.lastLogTerm === lastLogTerm && request.lastLogIndex >= lastLogIndex);
-
-    const voteGranted = request.term === this.currentTerm &&
+      this.log(
+        `Updated term to ${this.currentTerm} due to vote request from ${request.candidateId}`
+      );
+    }
+
+    const lastLogIndex =
+      this.logEntries.length > 0
+        ? this.logEntries[this.logEntries.length - 1].index
+        : this.lastSnapshotIndex;
+    const lastLogTerm =
+      this.logEntries.length > 0
+        ? this.logEntries[this.logEntries.length - 1].term
+        : this.lastSnapshotTerm;
+
+    const logUpToDate =
+      request.lastLogTerm > lastLogTerm ||
+      (request.lastLogTerm === lastLogTerm &&
+        request.lastLogIndex >= lastLogIndex);
+
+    const voteGranted =
+      request.term === this.currentTerm &&
       (this.votedFor === null || this.votedFor === request.candidateId) &&
       logUpToDate;
 
     if (voteGranted) {
       this.votedFor = request.candidateId;
-      this.persistentStorage.saveState(this.currentTerm, this.votedFor).catch(error => 
-        this.log(`Failed to save state: ${error}`)
-      );
+      this.persistentStorage
+        .saveState(this.currentTerm, this.votedFor)
+        .catch((error) => this.log(`Failed to save state: ${error}`));
       this.resetElectionTimeout();
-      this.log(`Granted vote to ${request.candidateId} for term ${request.term}`);
+      this.log(
+        `Granted vote to ${request.candidateId} for term ${request.term}`
+      );
     } else {
-      this.log(`Denied vote to ${request.candidateId} for term ${request.term} (already voted for: ${this.votedFor}, log up-to-date: ${logUpToDate})`);
+      this.log(
+        `Denied vote to ${request.candidateId} for term ${request.term} (already voted for: ${this.votedFor}, log up-to-date: ${logUpToDate})`
+      );
     }
 
     return {
       term: this.currentTerm,
-      voteGranted
+      voteGranted,
     };
   }
 
-  public handleAppendEntries(request: AppendEntriesRequest): AppendEntriesResponse {
+  public handleAppendEntries(
+    request: AppendEntriesRequest
+  ): AppendEntriesResponse {
     if (request.term > this.currentTerm) {
       this.currentTerm = request.term;
       this.votedFor = null;
@@ -555,9 +630,9 @@
         this.heartbeatInterval = null;
       }
 
-      this.persistentStorage.saveState(this.currentTerm, this.votedFor).catch(error => 
-        this.log(`Failed to save state: ${error}`)
-      );
+      this.persistentStorage
+        .saveState(this.currentTerm, this.votedFor)
+        .catch((error) => this.log(`Failed to save state: ${error}`));
     }
 
     if (request.term === this.currentTerm) {
@@ -586,14 +661,16 @@
       this.lastSnapshotTerm = request.snapshot.lastIncludedTerm;
       this.commitIndex = request.snapshot.lastIncludedIndex;
       this.lastApplied = request.snapshot.lastIncludedIndex;
-      this.logEntries = this.logEntries.filter(entry => entry.index > this.lastSnapshotIndex);
-
-      this.persistentStorage.saveSnapshot(request.snapshot).catch(error => 
-        this.log(`Failed to save snapshot: ${error}`)
-      );
-      this.persistentStorage.saveLog(this.logEntries).catch(error => 
-        this.log(`Failed to save log: ${error}`)
-      );
+      this.logEntries = this.logEntries.filter(
+        (entry) => entry.index > this.lastSnapshotIndex
+      );
+
+      this.persistentStorage
+        .saveSnapshot(request.snapshot)
+        .catch((error) => this.log(`Failed to save snapshot: ${error}`));
+      this.persistentStorage
+        .saveLog(this.logEntries)
+        .catch((error) => this.log(`Failed to save log: ${error}`));
 
       return { term: this.currentTerm, success: true };
     }
@@ -605,8 +682,10 @@
           return { term: this.currentTerm, success: false };
         }
       } else if (
-        this.logEntries.length + this.lastSnapshotIndex < request.prevLogIndex ||
-        (this.logEntries[request.prevLogIndex - this.lastSnapshotIndex - 1]?.term !== request.prevLogTerm)
+        this.logEntries.length + this.lastSnapshotIndex <
+          request.prevLogIndex ||
+        this.logEntries[request.prevLogIndex - this.lastSnapshotIndex - 1]
+          ?.term !== request.prevLogTerm
       ) {
         return { term: this.currentTerm, success: false };
       }
@@ -620,7 +699,10 @@
         continue;
       }
       const logIndex = index - this.lastSnapshotIndex - 1;
-      if (logIndex < this.logEntries.length && this.logEntries[logIndex].term !== entry.term) {
+      if (
+        logIndex < this.logEntries.length &&
+        this.logEntries[logIndex].term !== entry.term
+      ) {
         this.logEntries = this.logEntries.slice(0, logIndex);
       }
       if (logIndex >= this.logEntries.length) {
@@ -630,13 +712,16 @@
     }
 
     // Persist logs
-    this.persistentStorage.saveLog(this.logEntries).catch(error => 
-      this.log(`Failed to save log: ${error}`)
-    );
+    this.persistentStorage
+      .saveLog(this.logEntries)
+      .catch((error) => this.log(`Failed to save log: ${error}`));
 
     // Update commit index
     if (request.leaderCommit > this.commitIndex) {
-      this.commitIndex = Math.min(request.leaderCommit, this.lastSnapshotIndex + this.logEntries.length);
+      this.commitIndex = Math.min(
+        request.leaderCommit,
+        this.lastSnapshotIndex + this.logEntries.length
+      );
       this.applyCommittedEntries();
     }
 
@@ -645,14 +730,18 @@
 
   public async executeCommand(command: Command): Promise<any> {
     if (this.state !== NodeState.LEADER) {
-      throw new Error('Not a leader');
-    }
-
-    if (command.type === 'GET' || command.type === 'STRLN' || command.type === 'REQUEST_LOG') {
+      throw new Error("Not a leader");
+    }
+
+    if (
+      command.type === "GET" ||
+      command.type === "STRLN" ||
+      command.type === "REQUEST_LOG"
+    ) {
       return this.executeReadCommand(command);
     }
 
-    if (command.type === 'PING') {
+    if (command.type === "PING") {
       return this.applyCommand(command);
     }
 
@@ -660,13 +749,13 @@
       term: this.currentTerm,
       index: this.lastSnapshotIndex + this.logEntries.length + 1,
       command,
-      timestamp: Date.now()
+      timestamp: Date.now(),
     };
 
     this.logEntries.push(entry);
-    this.persistentStorage.saveLog(this.logEntries).catch(error => 
-      this.log(`Failed to save log: ${error}`)
-    );
+    this.persistentStorage
+      .saveLog(this.logEntries)
+      .catch((error) => this.log(`Failed to save log: ${error}`));
     this.log(`Added log entry: ${JSON.stringify(command)}`);
 
     return this.waitForCommitment(entry);
@@ -684,24 +773,28 @@
     }
 
     const promises = this.clusterNodes
-      .filter(node => node.id !== this.nodeInfo.id)
-      .map(node => this.sendHeartbeatToNode(node));
+      .filter((node) => node.id !== this.nodeInfo.id)
+      .map((node) => this.sendHeartbeatToNode(node));
 
     const results = await Promise.allSettled(promises);
-    const successCount = results.filter(result => result.status === 'fulfilled').length + 1;
+    const successCount =
+      results.filter((result) => result.status === "fulfilled").length + 1;
 
     const majorityNeeded = Math.floor(this.clusterNodes.length / 2) + 1;
     if (successCount < majorityNeeded) {
-      throw new Error('Lost leadership - cannot confirm majority');
+      throw new Error("Lost leadership - cannot confirm majority");
     }
   }
 
   private async sendHeartbeatToNode(node: NodeInfo): Promise<void> {
     const nextIndex = this.nextIndex.get(node.id) || 0;
     const prevLogIndex = nextIndex - 1;
-    const prevLogTerm = prevLogIndex >= 0 ? 
-      (prevLogIndex <= this.lastSnapshotIndex ? this.lastSnapshotTerm : this.logEntries[prevLogIndex - this.lastSnapshotIndex - 1].term) : 
-      0;
+    const prevLogTerm =
+      prevLogIndex >= 0
+        ? prevLogIndex <= this.lastSnapshotIndex
+          ? this.lastSnapshotTerm
+          : this.logEntries[prevLogIndex - this.lastSnapshotIndex - 1].term
+        : 0;
 
     const request: AppendEntriesRequest = {
       term: this.currentTerm,
@@ -709,7 +802,7 @@
       prevLogIndex,
       prevLogTerm,
       entries: [],
-      leaderCommit: this.commitIndex
+      leaderCommit: this.commitIndex,
     };
 
     const response = await axios.post<AppendEntriesResponse>(
@@ -719,7 +812,7 @@
     );
 
     if (!response.data.success || response.data.term > this.currentTerm) {
-      throw new Error('Heartbeat failed');
+      throw new Error("Heartbeat failed");
     }
   }
 
@@ -755,7 +848,9 @@
 
   public getLeaderInfo(): NodeInfo | null {
     if (this.leaderId) {
-      return this.clusterNodes.find(node => node.id === this.leaderId) || null;
+      return (
+        this.clusterNodes.find((node) => node.id === this.leaderId) || null
+      );
     }
     return null;
   }
@@ -765,12 +860,16 @@
   }
 
   public addNode(nodeInfo: NodeInfo): void {
-    this.log('WARNING: Using deprecated addNode. Use addNodeConsensus for Raft compliance.');
+    this.log(
+      "WARNING: Using deprecated addNode. Use addNodeConsensus for Raft compliance."
+    );
     this.applyAddNode(nodeInfo);
   }
 
   public removeNode(nodeId: string): void {
-    this.log('WARNING: Using deprecated removeNode. Use removeNodeConsensus for Raft compliance.');
+    this.log(
+      "WARNING: Using deprecated removeNode. Use removeNodeConsensus for Raft compliance."
+    );
     this.applyRemoveNode(nodeId);
   }
 
@@ -783,6 +882,6 @@
       clearInterval(this.heartbeatInterval);
       this.heartbeatInterval = null;
     }
-    this.log('Node shutdown');
+    this.log("Node shutdown");
   }
 }